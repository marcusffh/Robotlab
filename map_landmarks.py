--- conflicted
+++ resolved
@@ -48,7 +48,6 @@
     corners, ids, _ = aruco.detectMarkers(gray, DICT, parameters=PARAMS)
 
     results = []
-<<<<<<< HEAD
     while True:
         if ids is not None and len(ids) > 0:
             rvecs, tvecs, _ = aruco.estimatePoseSingleMarkers(
@@ -66,18 +65,6 @@
             time.sleep(0.2)
             bot.stop()
         return sorted(results, key=lambda r: r[3])  # nearest first
-=======
-    if ids is not None and len(ids) > 0:
-        rvecs, tvecs, _ = aruco.estimatePoseSingleMarkers(
-            corners, MARKER_LEN_M, K, dist
-        )
-        for i in range(len(ids)):
-            t = tvecs[i, 0, :]              # (tx, ty, tz) in camera frame [m]
-            x, z = float(t[0]), float(t[2]) # Keep 2D map (x right, z forward)
-            d = float(np.linalg.norm(t))
-            results.append((int(ids[i][0]), x, z, d))
-    return sorted(results, key=lambda r: r[3])  # nearest first
->>>>>>> 2db1dc0a
 
 try:
     pts = scan_once()
