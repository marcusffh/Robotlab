--- conflicted
+++ resolved
@@ -1,42 +1,3 @@
-<<<<<<< HEAD
-# explore_landmarks.py
-from RobotUtils.CalibratedRobot import CalibratedRobot
-import camera
-import time
-import numpy as np
-import math
-import sys, os
-
-# Add repo paths (if needed)
-sys.path.append(os.path.abspath(os.path.join(os.path.dirname(__file__), "..")))
-
-# --- CONFIG ---
-LANDMARK_IDS = [6, 7]       # valid ArUco IDs
-ROTATE_SPEED = 55           # motor power for spinning
-DRIVE_SPEED  = 60           # motor power for forward motion
-ROTATE_STEP  = 0.25         # seconds per rotation step during search
-CENTER_TOLERANCE_CM = 5.0   # tolerance for stopping at midpoint
-
-def normalize_angle(angle_rad: float) -> float:
-    """Wrap angle to [-pi, pi]."""
-    return math.atan2(math.sin(angle_rad), math.cos(angle_rad))
-
-def spin_and_detect(cam, arlo, timeout=40):
-    """
-    Spin in place until both landmarks (6 and 7) are seen.
-    Returns their measured distances and bearings {(id): (dist_cm, angle_rad)}.
-    """
-    start_time = time.time()
-    seen = {}
-
-    print("Spinning to detect landmarks...")
-    while time.time() - start_time < timeout:
-        # Rotate LEFT/CCW steadily (this pattern is your working 'left')
-        arlo.go_diff(ROTATE_SPEED, ROTATE_SPEED, 0, 1)
-        time.sleep(ROTATE_STEP)
-        arlo.stop()
-        time.sleep(0.1)
-=======
 import sys
 import os
 sys.path.append(os.path.abspath(os.path.join(os.path.dirname(__file__), "..")))
@@ -92,7 +53,6 @@
                    (landmarks[6][1] + landmarks[7][1]) / 2])
 
 
->>>>>>> 0e659e99
 
 landmark_colors = [CRED, CGREEN] # Colors used when drawing the landmarks
 
@@ -147,6 +107,9 @@
     cv2.line(world, a, b, CMAGENTA, 2)
 
 
+def normalize_angle(angle_rad: float) -> float:
+    """Wrap angle to [-pi, pi]."""
+    return math.atan2(math.sin(angle_rad), math.cos(angle_rad))
 
 def initialize_particles(num_particles):
     particles = []
@@ -215,94 +178,6 @@
 
                 p_observation_given_x *= p_d_m* p_phi_m
 
-<<<<<<< HEAD
-def compute_midpoint_in_robot_frame(L1, L2):
-    """
-    Given two landmarks in robot frame (polar: dist, angle),
-    compute midpoint coordinates in robot frame (x,y).
-    """
-    d1, a1 = L1
-    d2, a2 = L2
-    x1, y1 = d1 * math.cos(a1), d1 * math.sin(a1)
-    x2, y2 = d2 * math.cos(a2), d2 * math.sin(a2)
-    mx, my = (x1 + x2) / 2.0, (y1 + y2) / 2.0
-    return mx, my
-
-# ----------------- FIXED: correct left/right mapping -----------------
-def turn_towards_angle(arlo, angle_rad):
-    """
-    Turn robot on the spot to face a given bearing angle (rad).
-    Positive angle_rad = CCW/left; Negative = CW/right.
-    Uses the SAME wheel patterns as spin_and_detect().
-    """
-    angle_rad = normalize_angle(angle_rad)
-    if abs(angle_rad) < math.radians(1.0):
-        return
-
-    # crude timing model: scale by 45° = 0.6s (tune if needed)
-    t = abs(angle_rad) / math.radians(45.0) * 0.6
-
-    if angle_rad > 0:
-        # LEFT / CCW  -> SAME PATTERN AS spin_and_detect
-        arlo.go_diff(ROTATE_SPEED, ROTATE_SPEED, 0, 1)
-    else:
-        # RIGHT / CW
-        arlo.go_diff(ROTATE_SPEED, ROTATE_SPEED, 1, 0)
-
-    time.sleep(t)
-    arlo.stop()
-# --------------------------------------------------------------------
-
-def drive_forward(arlo, distance_cm, speed=DRIVE_SPEED):
-    """Drive straight forward a given distance (approx)."""
-    if distance_cm <= 0:
-        return
-    # empirical: ~25 cm/sec at speed=60 -> adjust if needed
-    t = distance_cm / 25.0
-    arlo.go_diff(speed, speed, 1, 1)
-    time.sleep(t)
-    arlo.stop()
-
-def main():
-    print("[MAIN] Simple landmark navigation: spin → detect → drive to midpoint → stop")
-
-    # Initialize robot and camera
-    arlo = CalibratedRobot()
-    cam = camera.Camera(1, robottype='arlo', useCaptureThread=False)
-
-    try:
-        # Step 1: Spin until both landmarks are seen (order/side doesn’t matter)
-        seen = spin_and_detect(cam, arlo)
-
-        # Step 2: Compute midpoint in *robot frame*
-        L6 = seen[6]
-        L7 = seen[7]
-        mx, my = compute_midpoint_in_robot_frame(L6, L7)
-        dist_to_mid = math.hypot(mx, my)
-        ang_to_mid  = normalize_angle(math.atan2(my, mx))
-        print(f"Midpoint relative to robot: dist={dist_to_mid:.1f} cm, angle={math.degrees(ang_to_mid):.1f}°")
-
-        # Step 3: Turn toward midpoint (now correct no matter where you started)
-        if abs(ang_to_mid) > math.radians(3):
-            turn_towards_angle(arlo, ang_to_mid)
-
-        # Step 4: Drive straight toward midpoint and stop just short of it
-        drive_forward(arlo, max(0.0, dist_to_mid - CENTER_TOLERANCE_CM))
-
-        print("✅ Arrived at midpoint between landmarks. Stopping.")
-        arlo.stop()
-
-    finally:
-        try:
-            cam.terminateCaptureThread()
-        except Exception:
-            pass
-        arlo.stop()
-        print("Program finished.")
-
-if __name__ == "__main__":
-    main()
-=======
         particle.setWeight(p_observation_given_x)
 
 def resample_particles(particle_list, weights, w_fast, w_slow):
@@ -483,4 +358,3 @@
 
     # Clean-up capture thread
     cam.terminateCaptureThread()
->>>>>>> 0e659e99
