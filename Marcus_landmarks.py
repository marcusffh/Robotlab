<<<<<<< HEAD
# find_landmark_search_then_drive_simple.py
import time, numpy as np
from CameraDetection_util import CameraUtils, ArucoUtils
import robot

# ==== Config ====
IMG_W, IMG_H, FPS = 960, 720, 30
Focal_length, MARKER_MM = 1275.0, 140.0
TARGET_ID = None

STOP_AT_MM, CENTER_DEADBAND_PX = 420.0, 28
REQUIRED_HITS, LOST_TO_SEARCH = 2, 25
TURN_PWR, BASE_PWR = 50, 60
MAX_PWR, MIN_PWR = 100, 40
Kp_far, Kp_near = 0.10, 0.06
MAX_STEER, EMA_ALPHA = 24, 0.35

# ==== Helpers ====
def clamp_power(p): return max(0, min(MAX_PWR, max(MIN_PWR, int(round(p)))))

_spin = {"on": False, "t0": 0.0}
def spin_pwm_step(arlo, power, period_ms=350, duty=0.22):
    now = time.time()
    if _spin["t0"] == 0.0: _spin.update(t0=now, on=False)
    elapsed = (now - _spin["t0"])*1000.0
    if _spin["on"]:
        if elapsed >= duty*period_ms: arlo.stop(); _spin.update(on=False, t0=now)
    else:
        if elapsed >= (1-duty)*period_ms:
            arlo.go_diff(clamp_power(power), clamp_power(power), 0, 1)  # spin left
            _spin.update(on=True, t0=now)

def estimate_Z_mm(x_px, f_px=Focal_length, X_mm=MARKER_MM):
    return (f_px * X_mm) / max(x_px, 1e-6)

# ==== Init ====
arlo = robot.Robot()
cam = CameraUtils(width=IMG_W, height=IMG_H, fx=Focal_length, fy=Focal_length)
=======
# find_landmark_search_then_drive_updated.py
import time
import numpy as np
from Robotutils.CameraDetection_util import CameraUtils, ArucoUtils
import Robotutils.robot as robot
import cv2
from Robotutils.CalibratedRobot import CalibratedRobot


IMG_W, IMG_H, FPS  = 960, 720, 30


# ==== Init Robot + Camera + Aruco ====
arlo = CalibratedRobot
cam = CameraUtils(width=IMG_W, height=IMG_H, fx=F_PX, fy=F_PX)
>>>>>>> e3126b0e
cam.start_camera(width=IMG_W, height=IMG_H, fps=FPS)
aruco = ArucoUtils()  # convert mm → m

SEARCH, DRIVE = 0, 1
state = SEARCH
hits = 0
lost_frames = 0
err_filt = 0.0

try:
    arlo.stop()  # start stationary

    while True:
        # ----- SEARCH behavior -----
        if state == SEARCH:
            spin_pwm_step(arlo, TURN_PWR)
            if not _spin["on"]:
                time.sleep(0.05)  # SNAP_GUARD_MS

        ret, frame = cam.get_frame()
        if not ret:
            continue

        corners, ids = aruco.detect_markers(frame)
        det = None
        if ids is not None and len(corners) > 0:
            for c, mid in zip(corners, ids.flatten()):
                if TARGET_ID is not None and mid != TARGET_ID:
                    continue
                pts = c.reshape(-1, 2)
                per = (np.linalg.norm(pts[0]-pts[1]) + np.linalg.norm(pts[1]-pts[2]) +
                       np.linalg.norm(pts[2]-pts[3]) + np.linalg.norm(pts[3]-pts[0]))
                # pick largest marker
                if det is None or per > det["perimeter"]:
                    cx = float(np.mean(pts[:,0]))
                    x_px = 0.5 * (np.linalg.norm(pts[0]-pts[3]) + np.linalg.norm(pts[1]-pts[2]))
                    det = {"id": int(mid), "cx": cx, "x_px": x_px, "w": frame.shape[1], "perimeter": per}

        # ----- SEARCH state -----
        if state == SEARCH:
            if det is None:
                hits = 0
                continue
            hits += 1
            if hits < REQUIRED_HITS:
                continue
            arlo.stop()
            state = DRIVE
            lost_frames = 0
            err_filt = 0.0
            arlo.go_diff(BASE_PWR, BASE_PWR, 1, 1)
            continue

        # ----- DRIVE state -----
        if det is None:
            lost_frames += 1
            if lost_frames > LOST_TO_SEARCH:
                arlo.stop()
                state = SEARCH
                hits = 0
            continue

        lost_frames = 0

        # horizontal error
        err = det["cx"] - (det["w"] * 0.5)
        err_filt = (1.0 - EMA_ALPHA) * err_filt + EMA_ALPHA * err

        Z_mm = estimate_Z_mm(det["x_px"])
        Kp = Kp_near if Z_mm < 800.0 else Kp_far

        steer = 0.0 if abs(err_filt) < CENTER_DEADBAND_PX else float(np.clip(Kp * err_filt, -MAX_STEER, MAX_STEER))

        L = clamp_power(BASE_PWR + steer)
        R = clamp_power(BASE_PWR - steer)
        arlo.go_diff(L, R, 1, 1)

        if Z_mm <= STOP_AT_MM:
            arlo.stop()
            print(f"Done: centered and ~{Z_mm:.0f} mm away (ID={det['id']}).")
            break

finally:
    cam.stop_camera()
    arlo.stop()<|MERGE_RESOLUTION|>--- conflicted
+++ resolved
@@ -1,43 +1,3 @@
-<<<<<<< HEAD
-# find_landmark_search_then_drive_simple.py
-import time, numpy as np
-from CameraDetection_util import CameraUtils, ArucoUtils
-import robot
-
-# ==== Config ====
-IMG_W, IMG_H, FPS = 960, 720, 30
-Focal_length, MARKER_MM = 1275.0, 140.0
-TARGET_ID = None
-
-STOP_AT_MM, CENTER_DEADBAND_PX = 420.0, 28
-REQUIRED_HITS, LOST_TO_SEARCH = 2, 25
-TURN_PWR, BASE_PWR = 50, 60
-MAX_PWR, MIN_PWR = 100, 40
-Kp_far, Kp_near = 0.10, 0.06
-MAX_STEER, EMA_ALPHA = 24, 0.35
-
-# ==== Helpers ====
-def clamp_power(p): return max(0, min(MAX_PWR, max(MIN_PWR, int(round(p)))))
-
-_spin = {"on": False, "t0": 0.0}
-def spin_pwm_step(arlo, power, period_ms=350, duty=0.22):
-    now = time.time()
-    if _spin["t0"] == 0.0: _spin.update(t0=now, on=False)
-    elapsed = (now - _spin["t0"])*1000.0
-    if _spin["on"]:
-        if elapsed >= duty*period_ms: arlo.stop(); _spin.update(on=False, t0=now)
-    else:
-        if elapsed >= (1-duty)*period_ms:
-            arlo.go_diff(clamp_power(power), clamp_power(power), 0, 1)  # spin left
-            _spin.update(on=True, t0=now)
-
-def estimate_Z_mm(x_px, f_px=Focal_length, X_mm=MARKER_MM):
-    return (f_px * X_mm) / max(x_px, 1e-6)
-
-# ==== Init ====
-arlo = robot.Robot()
-cam = CameraUtils(width=IMG_W, height=IMG_H, fx=Focal_length, fy=Focal_length)
-=======
 # find_landmark_search_then_drive_updated.py
 import time
 import numpy as np
@@ -53,7 +13,6 @@
 # ==== Init Robot + Camera + Aruco ====
 arlo = CalibratedRobot
 cam = CameraUtils(width=IMG_W, height=IMG_H, fx=F_PX, fy=F_PX)
->>>>>>> e3126b0e
 cam.start_camera(width=IMG_W, height=IMG_H, fps=FPS)
 aruco = ArucoUtils()  # convert mm → m
 
