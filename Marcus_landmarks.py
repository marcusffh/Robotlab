--- conflicted
+++ resolved
@@ -40,14 +40,9 @@
                 last_id = marker_id
                 isDriving = False
         else:
-<<<<<<< HEAD
-            calArlo.turn_angle(20)
-    calArlo.stop()
-=======
             calArlo.turn_angle(15)
             calArlo.stop()
             time.sleep(1)
->>>>>>> e5ac8c6e
 
 try:
     drive_to_landmark()
