--- conflicted
+++ resolved
@@ -28,11 +28,7 @@
                 tvec = tvecs[0][0]
 
                 dist = (aruco.compute_distance_to_marker(tvec)) - STOP_BUFFER
-<<<<<<< HEAD
-                dist = max(0,dist)
-=======
                 dist = max(0, dist)
->>>>>>> bbb2948b
                 angle = aruco.compute_rotation_to_marker(tvec)
             
                 calArlo.turn_angle(angle)
